--- conflicted
+++ resolved
@@ -1,11 +1,8 @@
 #![warn(clippy::pedantic)]
 
-<<<<<<< HEAD
-pub mod outgoing;
-=======
 pub mod hardware;
 pub mod incoming;
->>>>>>> c2efe8dd
+pub mod outgoing;
 
 #[allow(dead_code)]
 /// The set of all states the engine controller can be in.
